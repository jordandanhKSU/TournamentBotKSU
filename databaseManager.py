import os
import aiosqlite
from openpyxl import load_workbook
from dotenv import load_dotenv, find_dotenv
import discord
import aiohttp

load_dotenv(find_dotenv())
DB_PATH = os.getenv('DB_PATH')
SPREADSHEET_PATH = os.path.abspath(os.getenv('SPREADSHEET_PATH'))

async def get_db_connection():
    return await aiosqlite.connect(DB_PATH)

async def initialize_database():
    async with aiosqlite.connect(DB_PATH) as conn:
        await conn.execute('''
            CREATE TABLE IF NOT EXISTS "PlayerStats" (
                "DiscordID" TEXT NOT NULL UNIQUE,
                "DiscordUsername" TEXT NOT NULL,
                "PlayerRiotID" TEXT UNIQUE,
                "Participation" NUMERIC DEFAULT 0,
                "Wins" INTEGER DEFAULT 0,
                "MVPs" INTEGER DEFAULT 0,
                "ToxicityPoints" NUMERIC DEFAULT 0,
                "GamesPlayed" INTEGER DEFAULT 0,
                "WinRate" REAL,
                "TotalPoints" NUMERIC DEFAULT 0,
                "PlayerTier" INTEGER DEFAULT 0,
                "PlayerRank" TEXT DEFAULT 'UNRANKED',
                "RolePreference" TEXT DEFAULT '55555',
                PRIMARY KEY("DiscordID")
)
        ''')
        await conn.commit()

def update_excel(discord_id, player_data):
    try:
        # Load the workbook and get the correct sheet
        workbook = load_workbook(SPREADSHEET_PATH)
        sheet_name = 'PlayerStats'
        if sheet_name in workbook.sheetnames:
            sheet = workbook[sheet_name]
        else:
            raise ValueError(f'Sheet {sheet_name} does not exist in the workbook')

        # Check if the player already exists in the sheet
        found = False
        for row in sheet.iter_rows(min_row=2):  # Assuming the first row is headers
            if str(row[0].value) == discord_id:  # Check if Discord ID matches
                # Update only if there's a difference
                for idx, key in enumerate(player_data.keys()):
                    if row[idx].value != player_data[key]:
                        row[idx].value = player_data[key]
                        found = True
                break

        # If player not found, add a new row
        if not found:
            # Find the first truly empty row, ignoring formatting
            empty_row_idx = sheet.max_row + 1
            for i, row in enumerate(sheet.iter_rows(min_row=2), start=2):
                if all(cell.value is None for cell in row):
                    empty_row_idx = i
                    break

            # Insert the new data into the empty row
            for idx, key in enumerate(player_data.keys(), start=1):
                sheet.cell(row=empty_row_idx, column=idx).value = player_data[key]

        # Save the workbook after updates
        workbook.save(SPREADSHEET_PATH)
        print(f"Spreadsheet '{SPREADSHEET_PATH}' has been updated successfully.")

    except Exception as e:
        print(f"Error updating Excel file: {e}")
        
async def check_winners_in_db(winners):
    not_found_users = []
    async with aiosqlite.connect(DB_PATH) as conn:
        for winner in winners:
            # Check if the player exists in the database
            async with conn.execute("SELECT Wins, GamesPlayed FROM PlayerStats WHERE DiscordID = ?", (str(winner.id),)) as cursor:
                result = await cursor.fetchone()

            if not result:
                # Add to not found list
                not_found_users.append(winner)
    
async def update_wins(winners):
    async with aiosqlite.connect(DB_PATH) as conn:
        for winner in winners:
            # Since we already checked for existence, we can directly update
            async with conn.execute("SELECT Wins, GamesPlayed FROM PlayerStats WHERE DiscordID = ?", (str(winner.id),)) as cursor:
                result = await cursor.fetchone()
                if result:
                    wins, games_played = result
                    # Update the Wins and GamesPlayed for the player
                    await conn.execute(
                        "UPDATE PlayerStats SET Wins = ?, GamesPlayed = ? WHERE DiscordID = ?",
                        (wins + 1, games_played + 1, str(winner.id))
                    )
                    # Update win rate for the player
                    await update_win_rate(str(winner.id))

        await conn.commit()
        
# code to calculate and update winrate in database
async def update_win_rate(discord_id):
    async with await get_db_connection(DB_PATH) as conn:
        async with conn.execute("SELECT Wins, GamesPlayed FROM PlayerStats WHERE DiscordID = ?", (discord_id,)) as cursor:
            result = await cursor.fetchone()
    if result:
        wins, games_played = result
        win_rate = (wins / games_played) * 100 if games_played > 0 else 0
        await conn.execute("UPDATE PlayerStats SET WinRate = ? WHERE DiscordID = ?", (win_rate, discord_id))
        await conn.commit()

async def update_points(members):
    async with aiosqlite.connect(DB_PATH) as conn:
        not_found_users = []
        updated_users = []

        # Iterate through all members with Player or Volunteer roles
        for member in members:
            async with conn.execute("SELECT Participation, GamesPlayed FROM PlayerStats WHERE DiscordID = ?", (str(member.id),)) as cursor:
                result = await cursor.fetchone()

            if result:
                participation, games_played = result

                # Check if the member has the Player or Volunteer role
                if any(role.name == "Player" for role in member.roles):
                    # Update both Participation and GamesPlayed for Players
                    await conn.execute(
                        "UPDATE PlayerStats SET Participation = ?, GamesPlayed = ? WHERE DiscordID = ?",
                        (participation + 1, games_played + 1, str(member.id))
                    )
                    updated_users.append(member.display_name)
                elif any(role.name == "Volunteer" for role in member.roles):
                    # Update only Participation for Volunteers
                    await conn.execute(
                        "UPDATE PlayerStats SET Participation = ? WHERE DiscordID = ?",
                        (participation + 1, str(member.id))
                    )
                    updated_users.append(member.display_name)
            else:
                # Add users who are not found in the database to the list
                not_found_users.append(member.display_name)

        await conn.commit()

    return {"success": updated_users, "not_found": not_found_users}

async def update_username(player: discord.Member):
    try:
        current_username = player.display_name
        async with aiosqlite.connect(DB_PATH) as conn:
            # Fetch the player's current data from the database
            async with conn.execute(
                "SELECT DiscordUsername FROM PlayerStats WHERE DiscordID = ?",
                (str(player.id),)
            ) as cursor:
                player_stats = await cursor.fetchone()

            # If player exists in the database and the username is outdated, update it
            if player_stats:
                stored_username = player_stats[0]
                if stored_username != current_username:
                    await conn.execute(
                        "UPDATE PlayerStats SET DiscordUsername = ? WHERE DiscordID = ?",
                        (current_username, str(player.id))
                    )
                    await conn.commit()
                    print(f"Updated username for {player.id} to '{current_username}'.")
            else:
                # Insert new player if they don't exist
                await conn.execute(
                    """INSERT INTO PlayerStats (DiscordID, DiscordUsername)
                       VALUES (?, ?)""",
                    (str(player.id), current_username)
                )
                await conn.commit()
                print(f"Added new player {player.id} with username '{current_username}'.")
    except Exception as e:
        print(f"Error updating username: {e}")

async def link(interaction: discord.Interaction, riot_id: str):
    member = interaction.user

    # Riot ID is in the format 'username#tagline', e.g., 'jacstogs#1234'
    if '#' not in riot_id:
        await interaction.response.send_message(
            "Invalid Riot ID format. Please enter your Riot ID in the format 'username#tagline'.",
            ephemeral=True
        )
        return

    # Split the Riot ID into name and tagline
    summoner_name, tagline = riot_id.split('#', 1)
    summoner_name = summoner_name.strip()
    tagline = tagline.strip()

    # Verify that the Riot ID exists using the Riot API
    api_key = os.getenv("RIOT_API_KEY")
    headers = {"X-Riot-Token": api_key}
    url = f"https://americas.api.riotgames.com/riot/account/v1/accounts/by-riot-id/{summoner_name}/{tagline}"

    try:
        async with aiohttp.ClientSession() as session:
            async with session.get(url, headers=headers) as response:
                if response.status == 200:
                    # Riot ID exists, proceed to link it
                    data = await response.json()  # Get the response data

                    # Debugging: Print the data to see what comes back from the API
                    print(f"Riot API response: {data}")

                    async with aiosqlite.connect(DB_PATH) as conn:
                        try:
                            # Check if the user already exists in the database
                            async with conn.execute("SELECT * FROM PlayerStats WHERE DiscordID = ?", (str(member.id),)) as cursor:
                                result = await cursor.fetchone()

                            if result:
                                # Update the existing record with the new Riot ID
                                await conn.execute(
                                    "UPDATE PlayerStats SET PlayerRiotID = ? WHERE DiscordID = ?",
                                    (riot_id, str(member.id))
                                )
                            else:
                                # Insert a new record if the user doesn't exist in the database
                                await conn.execute(
                                    "INSERT INTO PlayerStats (DiscordID, DiscordUsername, PlayerRiotID) VALUES (?, ?, ?)",
                                    (str(member.id), member.display_name, riot_id)
                                )

                            await conn.commit()

                            await interaction.response.send_message(
                                f"Your Riot ID '{riot_id}' has been successfully linked to your Discord account.",
                                ephemeral=True
                            )
                        except aiosqlite.IntegrityError as e:
                            # Handle UNIQUE constraint violation (i.e., Riot ID already linked)
                            if 'UNIQUE constraint failed: PlayerStats.PlayerRiotID' in str(e):
                                # Riot ID is already linked to another user
                                async with conn.execute("""
                                    SELECT DiscordID, DiscordUsername FROM PlayerStats WHERE PlayerRiotID = ?
                                """, (riot_id,)) as cursor:
                                    existing_user_data = await cursor.fetchone()

                                if existing_user_data:
                                    existing_user_id, existing_username = existing_user_data
                                    await interaction.response.send_message(
                                        f"Error: This Riot ID is already linked to another Discord user: <@{existing_user_id}>. "
                                        "If this is a mistake, please contact an administrator.",
                                        ephemeral=True
                                    )
                            else:
                                raise e  # Reraise the error if it's not related to UNIQUE constraint
                else:
                    # Riot ID does not exist or other error
                    error_msg = await response.text()
                    print(f"Riot API error response: {error_msg}")
                    await interaction.response.send_message(
                        f"The Riot ID '{riot_id}' could not be found. Please double-check and try again.",
                        ephemeral=True
                    )
    except Exception as e:
        print(f"An error occurred while connecting to the Riot API: {e}")
        await interaction.response.send_message(
            "An unexpected error occurred while trying to link your Riot ID. Please try again later.",
            ephemeral=True
        )

# function that updates a user's toxicity points
async def update_toxicity(member):
    async with aiosqlite.connect(DB_PATH) as conn:
        # Attempt to find the user in the PlayerStats table
        async with conn.execute("SELECT ToxicityPoints FROM PlayerStats WHERE DiscordID = ?", (str(member.id),)) as cursor:
            result = await cursor.fetchone()

        if result:
            toxicity_points = result[0]
            # Increment the ToxicityPoints and update TotalPoints accordingly
            await conn.execute(
                """
                UPDATE PlayerStats 
                SET ToxicityPoints = ?, TotalPoints = (Participation + Wins - ?)
                WHERE DiscordID = ?
                """,
                (toxicity_points + 1, toxicity_points + 1, str(member.id))
            )
            await conn.commit()
            return True  # Successfully updated user

        return False  # User not found
<<<<<<< HEAD
=======

# function used to update player win points    
async def update_wins(winners):
    async with aiosqlite.connect(DB_PATH) as conn:
        for winner in winners:
            # Since we already checked for existence, we can directly update
            async with conn.execute("SELECT Wins, GamesPlayed FROM PlayerStats WHERE DiscordID = ?", (str(winner.id),)) as cursor:
                result = await cursor.fetchone()
                if result:
                    wins, games_played = result
                    # Update the Wins and GamesPlayed for the player
                    await conn.execute(
                        "UPDATE PlayerStats SET Wins = ?, GamesPlayed = ? WHERE DiscordID = ?",
                        (wins + 1, games_played + 1, str(winner.id))
                    )
                    # Update win rate for the player
                    await update_win_rate(str(winner.id))

        await conn.commit()
        
# code to calculate and update winrate in database
async def update_win_rate(discord_id):
    async with await get_db_connection() as conn:
        async with conn.execute("SELECT Wins, GamesPlayed FROM PlayerStats WHERE DiscordID = ?", (discord_id,)) as cursor:
            result = await cursor.fetchone()
    if result:
        wins, games_played = result
        win_rate = (wins / games_played) * 100 if games_played > 0 else 0
        await conn.execute("UPDATE PlayerStats SET WinRate = ? WHERE DiscordID = ?", (win_rate, discord_id))
        await conn.commit()

# goes through the database and checks for discordIDs that have wins
async def check_winners_in_db(winners):
    not_found_users = []
    async with aiosqlite.connect(DB_PATH) as conn:
        for winner in winners:
            # Check if the player exists in the database
            async with conn.execute("SELECT Wins, GamesPlayed FROM PlayerStats WHERE DiscordID = ?", (str(winner.id),)) as cursor:
                result = await cursor.fetchone()

            if not result:
                # Add to not found list
                not_found_users.append(winner)
>>>>>>> d26e554e
<|MERGE_RESOLUTION|>--- conflicted
+++ resolved
@@ -4,6 +4,7 @@
 from dotenv import load_dotenv, find_dotenv
 import discord
 import aiohttp
+import asyncio
 
 load_dotenv(find_dotenv())
 DB_PATH = os.getenv('DB_PATH')
@@ -107,7 +108,7 @@
         
 # code to calculate and update winrate in database
 async def update_win_rate(discord_id):
-    async with await get_db_connection(DB_PATH) as conn:
+    async with aiosqlite.connect(DB_PATH) as conn:
         async with conn.execute("SELECT Wins, GamesPlayed FROM PlayerStats WHERE DiscordID = ?", (discord_id,)) as cursor:
             result = await cursor.fetchone()
     if result:
@@ -152,7 +153,7 @@
 
     return {"success": updated_users, "not_found": not_found_users}
 
-async def update_username(player: discord.Member):
+async def update_username(player):
     try:
         current_username = player.display_name
         async with aiosqlite.connect(DB_PATH) as conn:
@@ -296,49 +297,45 @@
             return True  # Successfully updated user
 
         return False  # User not found
-<<<<<<< HEAD
-=======
-
-# function used to update player win points    
-async def update_wins(winners):
-    async with aiosqlite.connect(DB_PATH) as conn:
-        for winner in winners:
-            # Since we already checked for existence, we can directly update
-            async with conn.execute("SELECT Wins, GamesPlayed FROM PlayerStats WHERE DiscordID = ?", (str(winner.id),)) as cursor:
-                result = await cursor.fetchone()
-                if result:
-                    wins, games_played = result
-                    # Update the Wins and GamesPlayed for the player
-                    await conn.execute(
-                        "UPDATE PlayerStats SET Wins = ?, GamesPlayed = ? WHERE DiscordID = ?",
-                        (wins + 1, games_played + 1, str(winner.id))
-                    )
-                    # Update win rate for the player
-                    await update_win_rate(str(winner.id))
-
-        await conn.commit()
-        
-# code to calculate and update winrate in database
-async def update_win_rate(discord_id):
-    async with await get_db_connection() as conn:
-        async with conn.execute("SELECT Wins, GamesPlayed FROM PlayerStats WHERE DiscordID = ?", (discord_id,)) as cursor:
-            result = await cursor.fetchone()
-    if result:
-        wins, games_played = result
-        win_rate = (wins / games_played) * 100 if games_played > 0 else 0
-        await conn.execute("UPDATE PlayerStats SET WinRate = ? WHERE DiscordID = ?", (win_rate, discord_id))
-        await conn.commit()
-
-# goes through the database and checks for discordIDs that have wins
-async def check_winners_in_db(winners):
-    not_found_users = []
-    async with aiosqlite.connect(DB_PATH) as conn:
-        for winner in winners:
-            # Check if the player exists in the database
-            async with conn.execute("SELECT Wins, GamesPlayed FROM PlayerStats WHERE DiscordID = ?", (str(winner.id),)) as cursor:
-                result = await cursor.fetchone()
-
-            if not result:
-                # Add to not found list
-                not_found_users.append(winner)
->>>>>>> d26e554e
+
+class Member():
+    def __init__(self, id, display_name):
+        self.id = id
+        self.display_name = display_name
+        self.roles = []
+
+async def main():
+    testPlayer = Member("257163638933159946", "biderp")
+    testPlayer2 = Member("123465671213923231", "Player2")
+    testPlayer3 = Member("123465672413123231", "Player3")
+    testPlayer4 = Member("123465671213173231", "Player4")
+    testPlayer5 = Member("123465671213120231", "Player5")
+    testPlayer6 = Member("903465671213123231", "Player6")
+    testPlayer7 = Member("120947671213123231", "Player7")
+    testPlayer8 = Member("109875671213123231", "Player8")
+    testPlayer9 = Member("123465671567823231", "Player9")
+    testPlayer10 = Member("123465671097853231", "Player10")
+    testPlayer11 = Member("123465671217563431", "Player11")
+    testPlayer12 = Member("123098273913123231", "Player12")
+
+    players = [testPlayer, testPlayer2, testPlayer3, testPlayer4, testPlayer5]
+
+    await initialize_database()
+    await update_username(testPlayer)
+    await update_username(testPlayer2)
+    await update_username(testPlayer3)
+    await update_username(testPlayer4)
+    await update_username(testPlayer5)
+    await update_username(testPlayer6)
+    await update_username(testPlayer7)
+    await update_username(testPlayer8)
+    await update_username(testPlayer9)
+    await update_username(testPlayer10)
+    await update_username(testPlayer11)
+    await update_username(testPlayer12)
+    
+    await update_toxicity(testPlayer11)
+    
+    await update_wins(players)
+
+asyncio.run(main())