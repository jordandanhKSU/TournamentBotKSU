--- conflicted
+++ resolved
@@ -217,8 +217,5 @@
         await interaction.message.delete()
         await interaction.response.send_message("Global controls finalized.", ephemeral=True)
 
-<<<<<<< HEAD
-=======
-
->>>>>>> 4ef63ba8
+
 bot.run(TOKEN)