--- conflicted
+++ resolved
@@ -47,7 +47,6 @@
 # assign bot prefix
 bot = commands.Bot(command_prefix="!", intents=intents)
 
-<<<<<<< HEAD
 global_game_state = None
 class GlobalGameState:
     def __init__(self, games: list):
@@ -107,13 +106,10 @@
             await self.update_all_messages()
             await interaction.response.send_message("Players swapped!", ephemeral=True)
 
+
 @bot.event
 async def on_ready():
     print(f"Logged in as {bot.user} (ID: {bot.user.id})")
-=======
-@bot.event
-async def on_ready():
-    print(f'Logged in as {bot.user} (ID: {bot.user.id})')
     await initialize_database()
 
 def update_excel(discord_id, player_data):
@@ -156,7 +152,6 @@
 
     except Exception as e:
         print(f"Error updating Excel file: {e}")
->>>>>>> 5137bd3e
 
 @bot.command()
 async def checkin(ctx):
@@ -171,10 +166,6 @@
     )
     await ctx.send(embed=embed, view=StartGameView(ctx.author.id))
 
-<<<<<<< HEAD
-class StartGameView(discord.ui.View):
-    def __init__(self, creator_id: int):
-=======
 @bot.command()
 async def resetdb(interaction: discord.Interaction):
     # Only the server owner can use this command
@@ -228,9 +219,8 @@
             ephemeral=True
         )
 
-class CheckInView(discord.ui.View):
-    def __init__(self):
->>>>>>> 5137bd3e
+class StartGameView(discord.ui.View):
+    def __init__(self, creator_id: int):
         super().__init__(timeout=None)
         self.creator_id = creator_id
         self.checked_in_users = []
